# pygeofilter
pygeofilter is a pure Python parser implementation of OGC filtering standards

[![PyPI version](https://badge.fury.io/py/pygeofilter.svg)](https://badge.fury.io/py/pygeofilter)
[![Build Status](https://github.com/geopython/pygeofilter/workflows/build%20%E2%9A%99%EF%B8%8F/badge.svg)](https://github.com/geopython/pygeofilter/actions)
[![Documentation Status](https://readthedocs.org/projects/pygeofilter/badge/?version=latest)](https://pygeofilter.readthedocs.io/en/latest/?badge=latest)


## Features

* Parsing of several filter encoding standards
    * [CQL as defined in CSW 2.0](file:///Users/fabian/Downloads/07-006r1_OpenGIS_Catalogue_Services_Specification_V2.0.2.pdf)
    * [CQL JSON as defined in OGC API - Features - Part 3: Filtering and the Common Query Language (CQL)](https://portal.ogc.org/files/96288#cql-json-schema)
    * Soon:
        * [CQL Text as defined in OGC API - Features - Part 3: Filtering and the Common Query Language (CQL)](https://portal.ogc.org/files/96288#cql-bnf)
        * [FES](http://docs.opengeospatial.org/is/09-026r2/09-026r2.html)
* Several backends included
    * [Django](https://www.djangoproject.com/)
    * [SQLAlchemy](https://www.sqlalchemy.org/)
    * [(Geo)Pandas](https://pandas.pydata.org/)
    * Native Python objects


## Installation

The package can be installed via PIP:

```bash
pip install pygeofilter
```

Some features require additional dependencies. This currently only affects the backends. To install these, the features have to be listed:

```bash
# for the Django backend
pip install pygeofilter[backend-django]

# for the sqlalchemy backend
pip install pygeofilter[backend-sqlalchemy]

# for the native backend
pip install pygeofilter[backend-native]
```

## Usage

pygeofilter can be used on various levels. It provides parsers for various filtering languages, such as ECQL or CQL-JSON. Each parser lives in its own sub-package:

```python
>>> from pygeofilter.parsers.ecql import parse as parse_ecql
>>> filters = parse_ecql(filter_expression)
>>> from pygeofilter.parsers.cql_json import parse as parse_json
>>> filters = parse_json(filter_expression)
```

Each parser creates an abstract syntax tree (AST) representation of that filter expression and thus unifies all possible languages to a single common denominator. All possible nodes are defined as classes in the `pygeofilter.ast` module.

### Inspection

The easiest way to inspect the resulting AST is to use the `get_repr` function, which returns a
nice string representation of what was parsed:

```python
>>> filters = pygeofilter.parsers.ecql.parse('id = 10')
>>> print(pygeofilter.get_repr(ast))
ATTRIBUTE id = LITERAL 10.0
>>>
>>>
>>> filter_expr = '(number BETWEEN 5 AND 10 AND string NOT LIKE \'%B\') OR INTERSECTS(geometry, LINESTRING(0 0, 1 1))'
>>> print(pygeofilter.ast.get_repr(pygeofilter.parse(filter_expr)))
(
    (
            ATTRIBUTE number BETWEEN 5 AND 10
    ) AND (
            ATTRIBUTE string NOT LIKE '%B'
    )
) OR (
    INTERSECTS(ATTRIBUTE geometry, Geometry(geometry={'type': 'LineString', 'coordinates': ((0.0, 0.0), (1.0, 1.0))}))
)
```

### Evaluation

A parsed AST can then be evaluated and transformed into filtering mechanisms in the required context. Usually this is a language such as SQL or an object-relational mapper (ORM) interfacing a data store of some kind.

There are a number of pre-defined backends available, where parsed expressions can be applied. For the moment this includes:

* Django
* sqlalchemy
* (Geo)Pandas
* Pure Python object filtering

The usage of those are described in their own documentation.

pygeofilter provides mechanisms to help building such an evaluator (the included backends use them as well). The `Evaluator` class allows to conveniently walk through an AST depth-first and build the filters for the API in question. Only handled node classes are evaluated, unsupported ones will raise an exception.

Consider this example:

```python

from pygeofilter import ast
from pygeofilter.backends.evaluator import Evaluator, handle
from myapi import filters   # <- this is where the filters are created.
                            # of course, this can also be done in the
                            # evaluator itself

# Evaluators must derive from the base class `Evaluator` to work
class MyAPIEvaluator(Evaluator):
    # you can use any constructor as you need
    def __init__(self, field_mapping=None, mapping_choices=None):
        self.field_mapping = field_mapping
        self.mapping_choices = mapping_choices

    # specify the handled classes in the `handle` decorator to mark
    # this function as the handler for that node class(es)
    @handle(ast.Not)
    def not_(self, node, sub):
        return filters.negate(sub)

    # multiple classes can be declared for the same handler function
    @handle(ast.And, ast.Or)
    def combination(self, node, lhs, rhs):
        return filters.combine((lhs, rhs), node.op.value)

    # handle all sub-classes, like ast.Equal, ast.NotEqual,
    # ast.LessThan, ast.GreaterThan, ...
    @handle(ast.Comparison, subclasses=True)
    def comparison(self, node, lhs, rhs):
        return filters.compare(
            lhs,
            rhs,
            node.op.value,
            self.mapping_choices
        )

    @handle(ast.Between)
    def between(self, node, lhs, low, high):
        return filters.between(
            lhs,
            low,
            high,
            node.not_
        )

    @handle(ast.Like)
    def like(self, node, lhs):
        return filters.like(
            lhs,
            node.pattern,
            node.nocase,
            node.not_,
            self.mapping_choices
        )

    @handle(ast.In)
    def in_(self, node, lhs, *options):
        return filters.contains(
            lhs,
            options,
            node.not_,
            self.mapping_choices
        )

    def adopt(self, node, *sub_args):
        # a "catch-all" function for node classes that are not
        # handled elsewhere. Use with caution and raise exceptions
        # yourself when a node class is not supported.
        ...

    # ...further ast handlings removed for brevity
```

## Testing

For testing, several requirements must be satisfied. These can be installed, via pip:

```bash
pip install -r requirements-dev.txt
pip install -r requirements-test.txt
```

The basic functionality can be tested using `pytest`.

```bash
python -m pytest
```

Some backends require a bit more to be tested. This is how the Django backend is tested:

```bash
cd tests/django_test
python manage.py test testapp
cd -
```

Similarly the sqlalchemy backend must be tested in that way:

```bash
cd tests/sqlalchemy_test/
python -m unittest
cd -
```
<<<<<<< HEAD
=======

### Docker

To execute tests in Docker:

```
docker build -t pygeofilter/test -f Dockerfile-3.9 .
docker run --rm pygeofilter/test
```
>>>>>>> e1e4ea75

## Django integration

For Django there is a default backend implementation, where all the filters are translated to the
Django ORM. In order to use this integration, we need two dictionaries, one mapping the available
fields to the Django model fields, and one to map the fields that use `choices`. Consider the
following example models:

```python
from django.contrib.gis.db import models


optional = dict(null=True, blank=True)

class Record(models.Model):
    identifier = models.CharField(max_length=256, unique=True, null=False)
    geometry = models.GeometryField()

    float_attribute = models.FloatField(**optional)
    int_attribute = models.IntegerField(**optional)
    str_attribute = models.CharField(max_length=256, **optional)
    datetime_attribute = models.DateTimeField(**optional)
    choice_attribute = models.PositiveSmallIntegerField(choices=[
                                                                 (1, 'ASCENDING'),
                                                                 (2, 'DESCENDING'),],
                                                        **optional)


class RecordMeta(models.Model):
    record = models.ForeignKey(Record, on_delete=models.CASCADE, related_name='record_metas')

    float_meta_attribute = models.FloatField(**optional)
    int_meta_attribute = models.IntegerField(**optional)
    str_meta_attribute = models.CharField(max_length=256, **optional)
    datetime_meta_attribute = models.DateTimeField(**optional)
    choice_meta_attribute = models.PositiveSmallIntegerField(choices=[
                                                                      (1, 'X'),
                                                                      (2, 'Y'),
                                                                      (3, 'Z')],
                                                             **optional)
```

Now we can specify the field mappings and mapping choices to be used when applying the filters:

```python
FIELD_MAPPING = {
    'identifier': 'identifier',
    'geometry': 'geometry',
    'floatAttribute': 'float_attribute',
    'intAttribute': 'int_attribute',
    'strAttribute': 'str_attribute',
    'datetimeAttribute': 'datetime_attribute',
    'choiceAttribute': 'choice_attribute',

    # meta fields
    'floatMetaAttribute': 'record_metas__float_meta_attribute',
    'intMetaAttribute': 'record_metas__int_meta_attribute',
    'strMetaAttribute': 'record_metas__str_meta_attribute',
    'datetimeMetaAttribute': 'record_metas__datetime_meta_attribute',
    'choiceMetaAttribute': 'record_metas__choice_meta_attribute',
}

MAPPING_CHOICES = {
    'choiceAttribute': dict(Record._meta.get_field('choice_attribute').choices),
    'choiceMetaAttribute': dict(RecordMeta._meta.get_field('choice_meta_attribute').choices),
}
```

Finally we are able to connect the CQL AST to the Django database models. We also provide factory
functions to parse the timestamps, durations, geometries and envelopes, so that they can be used
with the ORM layer:

```python
from pygeofilter.backends.django import to_filter
from pygeofilter.parsers.ecql import parse

cql_expr = 'strMetaAttribute LIKE \'%parent%\' AND datetimeAttribute BEFORE 2000-01-01T00:00:01Z'

ast = parse(cql_expr)
filters = to_filter(ast, mapping, mapping_choices)

qs = Record.objects.filter(**filters)
```<|MERGE_RESOLUTION|>--- conflicted
+++ resolved
@@ -200,8 +200,6 @@
 python -m unittest
 cd -
 ```
-<<<<<<< HEAD
-=======
 
 ### Docker
 
@@ -211,7 +209,6 @@
 docker build -t pygeofilter/test -f Dockerfile-3.9 .
 docker run --rm pygeofilter/test
 ```
->>>>>>> e1e4ea75
 
 ## Django integration
 
